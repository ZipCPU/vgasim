--- conflicted
+++ resolved
@@ -35,11 +35,7 @@
 ##
 ################################################################################
 ## }}}
-<<<<<<< HEAD
 ## Copyright (C) 2017-2024, Gisselquist Technology, LLC
-=======
-## Copyright (C) 2017-2023, Gisselquist Technology, LLC
->>>>>>> 7ed34035
 ## {{{
 ## This program is free software (firmware): you can redistribute it and/or
 ## modify it under the terms of the GNU General Public License as published
@@ -81,11 +77,7 @@
 VINCD   := $(VROOT)/include
 VINC	:= -I$(VINCD) -I$(VINCD)/vltstd -I$(VOBJDR)
 INCS	:= -I$(RTLD)/obj_dir/ -I$(RTLD) -I$(VINCD)
-<<<<<<< HEAD
 VDEFS   := $(shell bash ./vversion.sh)
-=======
-VDEFS   := $(shell ./vversion.sh)
->>>>>>> 7ed34035
 FLAGS	:= -Wall -Og -g $(VDEFS) -faligned-new
 GFXFLAGS:= $(FLAGS) `pkg-config gtkmm-3.0 --cflags`
 GFXLIBS := `pkg-config gtkmm-3.0 --libs`
@@ -94,11 +86,6 @@
 SIMOBJECTS:= $(addprefix $(OBJDIR)/,$(subst .cpp,.o,$(SIMSOURCES)))
 SIMHEADERS:= $(foreach header,$(subst .cpp,.h,$(SIMSOURCES)),$(wildcard $(header)))
 VOBJS   := $(OBJDIR)/verilated.o $(OBJDIR)/verilated_vcd_c.o $(OBJDIR)/verilated_threads.o
-<<<<<<< HEAD
-
-=======
-all:	main_tb
->>>>>>> 7ed34035
 
 SOURCES := main_tb.cpp vgasim.cpp vgasource.cpp hdmisim.cpp hdmisource.h
 HEADERS := image.h testb.h vgasim.h vgasource.h hdmisim.h hdmisource.h videomode.h image.cpp
@@ -126,12 +113,9 @@
 
 simcheck: $(OBJDIR)/simcheck.o $(OBJDIR)/vgasim.o $(OBJDIR)/vgasource.o
 	$(CXX) $(GFXFLAGS) $^ $(GFXLIBS) -lpthread -o $@
-<<<<<<< HEAD
 
 hdmicheck: $(OBJDIR)/hdmicheck.o $(OBJDIR)/hdmisim.o $(OBJDIR)/hdmisource.o
 	$(CXX) $(GFXFLAGS) $^ $(GFXLIBS) -lpthread -o $@
-=======
->>>>>>> 7ed34035
 
 MAINOBJS := $(OBJDIR)/main_tb.o
 main_tb: $(MAINOBJS) $(SIMOBJECTS) $(VOBJS) $(VOBJDR)/Vdemo__ALL.a
@@ -140,7 +124,6 @@
 AXIOBJS := $(OBJDIR)/axi_tb.o
 axi_tb: $(AXIOBJS) $(SIMOBJECTS) $(VOBJS) $(VOBJDR)/Vaxidemo__ALL.a
 	$(CXX) $(GFXFLAGS) $^ $(VOBJDR)/Vaxidemo__ALL.a $(GFXLIBS) -lpthread -o $@
-<<<<<<< HEAD
 
 SPRITEOBJS := $(OBJDIR)/sprite_tb.o
 sprite_tb: $(SPRITEOBJS) $(SIMOBJECTS) $(VOBJS) $(VOBJDR)/Vspritedemo__ALL.a
@@ -162,12 +145,6 @@
 trace_tb: $(TRACEOBJS) $(SIMOBJECTS) $(VOBJS) $(VOBJDR)/Vtracedemo__ALL.a
 	$(CXX) $(GFXFLAGS) $^ $(VOBJDR)/Vtracedemo__ALL.a $(GFXLIBS) -lpthread -o $@
 
-=======
-
-HDMIOBJS := $(OBJDIR)/hdmi_tb.o
-hdmi_tb: $(HDMIOBJS) $(SIMOBJECTS) $(VOBJS) $(VOBJDR)/Vaxihdmi__ALL.a
-	$(CXX) $(GFXFLAGS) $^ $(VOBJDR)/Vaxidemo__ALL.a $(GFXLIBS) -lpthread -o $@
->>>>>>> 7ed34035
 
 .PHONY: clean
 ## {{{
